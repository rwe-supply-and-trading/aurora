"""Copyright (c) Microsoft Corporation. Licensed under the MIT license."""

import contextlib
import dataclasses
from datetime import timedelta
from functools import partial
from typing import Optional

import torch
from huggingface_hub import hf_hub_download
from torch.distributed.algorithms._checkpoint.checkpoint_wrapper import (
    apply_activation_checkpointing,
)

from aurora.batch import Batch
from aurora.model.decoder import Perceiver3DDecoder
from aurora.model.encoder import Perceiver3DEncoder
from aurora.model.lora import LoRAMode
from aurora.model.swin3d import BasicLayer3D, Swin3DTransformerBackbone

__all__ = ["Aurora", "AuroraSmall", "AuroraHighRes"]


class Aurora(torch.nn.Module):
    """The Aurora model.

    Defaults to to the 1.3 B parameter configuration.
    """

    def __init__(
        self,
        surf_vars: tuple[str, ...] = ("2t", "10u", "10v", "msl"),
        static_vars: tuple[str, ...] = ("lsm", "z", "slt"),
        atmos_vars: tuple[str, ...] = ("z", "u", "v", "t", "q"),
        window_size: tuple[int, int, int] = (2, 6, 12),
        encoder_depths: tuple[int, ...] = (6, 10, 8),
        encoder_num_heads: tuple[int, ...] = (8, 16, 32),
        decoder_depths: tuple[int, ...] = (8, 10, 6),
        decoder_num_heads: tuple[int, ...] = (32, 16, 8),
        latent_levels: int = 4,
        patch_size: int = 4,
        embed_dim: int = 512,
        num_heads: int = 16,
        mlp_ratio: float = 4.0,
        drop_path: float = 0.0,
        drop_rate: float = 0.0,
        enc_depth: int = 1,
        dec_depth: int = 1,
        dec_mlp_ratio: float = 2.0,
        perceiver_ln_eps: float = 1e-5,
        max_history_size: int = 2,
        use_lora: bool = True,
        lora_steps: int = 40,
        lora_mode: LoRAMode = "single",
<<<<<<< HEAD
        surf_stats: Optional[dict[str, tuple[float, float]]] = None,
=======
        autocast: bool = False,
>>>>>>> 8fecaee6
    ) -> None:
        """Construct an instance of the model.

        Args:
            surf_vars (tuple[str, ...], optional): All surface-level variables supported by the
                model.
            static_vars (tuple[str, ...], optional): All static variables supported by the
                model.
            atmos_vars (tuple[str, ...], optional): All atmospheric variables supported by the
                model.
            window_size (tuple[int, int, int], optional): Vertical height, height, and width of the
                window of the underlying Swin transformer.
            encoder_depths (tuple[int, ...], optional): Number of blocks in each encoder layer.
            encoder_num_heads (tuple[int, ...], optional): Number of attention heads in each encoder
                layer. The dimensionality doubles after every layer. To keep the dimensionality of
                every head constant, you want to double the number of heads after every layer. The
                dimensionality of attention head of the first layer is determined by `embed_dim`
                divided by the value here. For all cases except one, this is equal to `64`.
            decoder_depths (tuple[int, ...], optional): Number of blocks in each decoder layer.
                Generally, you want this to be the reversal of `encoder_depths`.
            decoder_num_heads (tuple[int, ...], optional): Number of attention heads in each decoder
                layer. Generally, you want this to be the reversal of `encoder_num_heads`.
            latent_levels (int, optional): Number of latent pressure levels.
            patch_size (int, optional): Patch size.
            embed_dim (int, optional): Patch embedding dimension.
            num_heads (int, optional): Number of attention heads in the aggregation and
                deaggregation blocks. The dimensionality of these attention heads will be equal to
                `embed_dim` divided by this value.
            mlp_ratio (float, optional): Hidden dim. to embedding dim. ratio for MLPs.
            drop_rate (float, optional): Drop-out rate.
            drop_path (float, optional): Drop-path rate.
            enc_depth (int, optional): Number of Perceiver blocks in the encoder.
            dec_depth (int, optioanl): Number of Perceiver blocks in the decoder.
            dec_mlp_ratio (float, optional): Hidden dim. to embedding dim. ratio for MLPs in the
                decoder. The embedding dimensionality here is different, which is why this is a
                separate parameter.
            perceiver_ln_eps (float, optional): Epsilon in the perceiver layer norm. layers. Used
                to stabilise the model.
            max_history_size (int, optional): Maximum number of history steps.
            use_lora (bool, optional): Use LoRA adaptation.
            lora_steps (int, optional): Use different LoRA adaptation for the first so-many roll-out
                steps.
            lora_mode (str, optional): LoRA mode. `"single"` uses the same LoRA for all roll-out
                steps, and `"all"` uses a different LoRA for every roll-out step. Defaults to
                `"single"`.
<<<<<<< HEAD
            surf_stats (dict[str, tuple[float, float]], optional): For these surface-level
                variables, adjust the normalisation to the given tuple consisting of a new location
                and scale.
=======
            autocast (bool, optional): Use `torch.autocast` to reduce memory usage. Defaults to
                `False`.
>>>>>>> 8fecaee6
        """
        super().__init__()
        self.surf_vars = surf_vars
        self.atmos_vars = atmos_vars
        self.patch_size = patch_size
<<<<<<< HEAD
        self.surf_stats = surf_stats or dict()
=======
        self.autocast = autocast
>>>>>>> 8fecaee6

        self.encoder = Perceiver3DEncoder(
            surf_vars=surf_vars,
            static_vars=static_vars,
            atmos_vars=atmos_vars,
            patch_size=patch_size,
            embed_dim=embed_dim,
            num_heads=num_heads,
            drop_rate=drop_rate,
            mlp_ratio=mlp_ratio,
            head_dim=embed_dim // num_heads,
            depth=enc_depth,
            latent_levels=latent_levels,
            max_history_size=max_history_size,
            perceiver_ln_eps=perceiver_ln_eps,
        )

        self.backbone = Swin3DTransformerBackbone(
            window_size=window_size,
            encoder_depths=encoder_depths,
            encoder_num_heads=encoder_num_heads,
            decoder_depths=decoder_depths,
            decoder_num_heads=decoder_num_heads,
            embed_dim=embed_dim,
            mlp_ratio=mlp_ratio,
            drop_path_rate=drop_path,
            drop_rate=drop_rate,
            use_lora=use_lora,
            lora_steps=lora_steps,
            lora_mode=lora_mode,
        )

        self.decoder = Perceiver3DDecoder(
            surf_vars=surf_vars,
            atmos_vars=atmos_vars,
            patch_size=patch_size,
            # Concatenation at the backbone end doubles the dim.
            embed_dim=embed_dim * 2,
            head_dim=embed_dim * 2 // num_heads,
            num_heads=num_heads,
            depth=dec_depth,
            # Because of the concatenation, high ratios are expensive.
            # We use a lower ratio here to keep the memory in check.
            mlp_ratio=dec_mlp_ratio,
            perceiver_ln_eps=perceiver_ln_eps,
        )

    def forward(self, batch: Batch) -> Batch:
        """Forward pass.

        Args:
            batch (:class:`Batch`): Batch to run the model on.

        Returns:
            :class:`Batch`: Prediction for the batch.
        """
        # Get the first parameter. We'll derive the data type and device from this parameter.
        p = next(self.parameters())
        batch = batch.type(p.dtype)
        batch = batch.normalise(surf_stats=self.surf_stats)
        batch = batch.crop(patch_size=self.patch_size)
        batch = batch.to(p.device)

        H, W = batch.spatial_shape
        patch_res = (
            self.encoder.latent_levels,
            H // self.encoder.patch_size,
            W // self.encoder.patch_size,
        )

        # Insert batch and history dimension for static variables.
        B, T = next(iter(batch.surf_vars.values())).shape[:2]
        batch = dataclasses.replace(
            batch,
            static_vars={k: v[None, None].repeat(B, T, 1, 1) for k, v in batch.static_vars.items()},
        )

        x = self.encoder(
            batch,
            lead_time=timedelta(hours=6),
        )
        with torch.autocast(device_type="cuda") if self.autocast else contextlib.nullcontext():
            x = self.backbone(
                x,
                lead_time=timedelta(hours=6),
                patch_res=patch_res,
                rollout_step=batch.metadata.rollout_step,
            )
        pred = self.decoder(
            x,
            batch,
            lead_time=timedelta(hours=6),
            patch_res=patch_res,
        )

        # Remove batch and history dimension from static variables.
        pred = dataclasses.replace(
            pred,
            static_vars={k: v[0, 0] for k, v in batch.static_vars.items()},
        )

        # Insert history dimension in prediction. The time should already be right.
        pred = dataclasses.replace(
            pred,
            surf_vars={k: v[:, None] for k, v in pred.surf_vars.items()},
            atmos_vars={k: v[:, None] for k, v in pred.atmos_vars.items()},
        )

        pred = pred.unnormalise(surf_stats=self.surf_stats)

        return pred

    def load_checkpoint(self, repo: str, name: str, strict: bool = True) -> None:
        """Load a checkpoint from HuggingFace.

        Args:
            repo (str): Name of the repository of the form `user/repo`.
            name (str): Path to the checkpoint relative to the root of the repository, e.g.
                `checkpoint.cpkt`.
            strict (bool, optional): Error if the model parameters are not exactly equal to the
                parameters in the checkpoint. Defaults to `True`.
        """
        path = hf_hub_download(repo_id=repo, filename=name)
        self.load_checkpoint_local(path, strict=strict)

    def load_checkpoint_local(self, path: str, strict: bool = True) -> None:
        """Load a checkpoint directly from a file.

        Args:
            path (str): Path to the checkpoint.
            strict (bool, optional): Error if the model parameters are not exactly equal to the
                parameters in the checkpoint. Defaults to `True`.
        """
        # Assume that all parameters are either on the CPU or on the GPU.
        device = next(self.parameters()).device

        d = torch.load(path, map_location=device, weights_only=True)

        # You can safely ignore all cumbersome processing below. We modified the model after we
        # trained it. The code below manually adapts the checkpoints, so the checkpoints are
        # compatible with the new model.

        # Remove possibly prefix from the keys.
        for k, v in list(d.items()):
            if k.startswith("net."):
                del d[k]
                d[k[4:]] = v

        # Convert the ID-based parametrisation to a name-based parametrisation.

        if "encoder.surf_token_embeds.weight" in d:
            weight = d["encoder.surf_token_embeds.weight"]
            del d["encoder.surf_token_embeds.weight"]

            assert weight.shape[1] == 4 + 3
            for i, name in enumerate(("2t", "10u", "10v", "msl", "lsm", "z", "slt")):
                d[f"encoder.surf_token_embeds.weights.{name}"] = weight[:, [i]]

        if "encoder.atmos_token_embeds.weight" in d:
            weight = d["encoder.atmos_token_embeds.weight"]
            del d["encoder.atmos_token_embeds.weight"]

            assert weight.shape[1] == 5
            for i, name in enumerate(("z", "u", "v", "t", "q")):
                d[f"encoder.atmos_token_embeds.weights.{name}"] = weight[:, [i]]

        if "decoder.surf_head.weight" in d:
            weight = d["decoder.surf_head.weight"]
            bias = d["decoder.surf_head.bias"]
            del d["decoder.surf_head.weight"]
            del d["decoder.surf_head.bias"]

            assert weight.shape[0] == 4 * self.patch_size**2
            assert bias.shape[0] == 4 * self.patch_size**2
            weight = weight.reshape(self.patch_size**2, 4, -1)
            bias = bias.reshape(self.patch_size**2, 4)

            for i, name in enumerate(("2t", "10u", "10v", "msl")):
                d[f"decoder.surf_heads.{name}.weight"] = weight[:, i]
                d[f"decoder.surf_heads.{name}.bias"] = bias[:, i]

        if "decoder.atmos_head.weight" in d:
            weight = d["decoder.atmos_head.weight"]
            bias = d["decoder.atmos_head.bias"]
            del d["decoder.atmos_head.weight"]
            del d["decoder.atmos_head.bias"]

            assert weight.shape[0] == 5 * self.patch_size**2
            assert bias.shape[0] == 5 * self.patch_size**2
            weight = weight.reshape(self.patch_size**2, 5, -1)
            bias = bias.reshape(self.patch_size**2, 5)

            for i, name in enumerate(("z", "u", "v", "t", "q")):
                d[f"decoder.atmos_heads.{name}.weight"] = weight[:, i]
                d[f"decoder.atmos_heads.{name}.bias"] = bias[:, i]

        self.load_state_dict(d, strict=strict)

    def configure_activation_checkpointing(self):
        """Configure activation checkpointing.

        This is required in order to compute gradients without running out of memory.
        """
        apply_activation_checkpointing(self, check_fn=lambda x: isinstance(x, BasicLayer3D))


AuroraSmall = partial(
    Aurora,
    encoder_depths=(2, 6, 2),
    encoder_num_heads=(4, 8, 16),
    decoder_depths=(2, 6, 2),
    decoder_num_heads=(16, 8, 4),
    embed_dim=256,
    num_heads=8,
    use_lora=False,
)

AuroraHighRes = partial(
    Aurora,
    patch_size=10,
    encoder_depths=(6, 8, 8),
    decoder_depths=(8, 8, 6),
    # One particular static variable requires a different normalisation.
    surf_stats={"z": (-3.270407e03, 6.540335e04)},
)<|MERGE_RESOLUTION|>--- conflicted
+++ resolved
@@ -52,11 +52,8 @@
         use_lora: bool = True,
         lora_steps: int = 40,
         lora_mode: LoRAMode = "single",
-<<<<<<< HEAD
         surf_stats: Optional[dict[str, tuple[float, float]]] = None,
-=======
         autocast: bool = False,
->>>>>>> 8fecaee6
     ) -> None:
         """Construct an instance of the model.
 
@@ -102,24 +99,18 @@
             lora_mode (str, optional): LoRA mode. `"single"` uses the same LoRA for all roll-out
                 steps, and `"all"` uses a different LoRA for every roll-out step. Defaults to
                 `"single"`.
-<<<<<<< HEAD
             surf_stats (dict[str, tuple[float, float]], optional): For these surface-level
                 variables, adjust the normalisation to the given tuple consisting of a new location
                 and scale.
-=======
             autocast (bool, optional): Use `torch.autocast` to reduce memory usage. Defaults to
                 `False`.
->>>>>>> 8fecaee6
         """
         super().__init__()
         self.surf_vars = surf_vars
         self.atmos_vars = atmos_vars
         self.patch_size = patch_size
-<<<<<<< HEAD
         self.surf_stats = surf_stats or dict()
-=======
         self.autocast = autocast
->>>>>>> 8fecaee6
 
         self.encoder = Perceiver3DEncoder(
             surf_vars=surf_vars,
